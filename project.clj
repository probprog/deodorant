<<<<<<< HEAD
(defproject deodorant "0.1.1-SNAPSHOT"
=======
(defproject deodorant "0.1.0"
>>>>>>> 756735bf
  :description "Deodorant: Solving the problems of Bayesian Optimization"
  :url "http://github.com/probprog/deodorant"
  :license {:name "GNU General Public License Version 3"
            :url "http://www.gnu.org/licenses/gpl.html"}
  :plugins [[lein-codox "0.10.2"]]
  :dependencies [[org.clojure/clojure "1.8.0"]
                 [clojure-csv/clojure-csv "2.0.1"]
                 [clatrix "0.5.0"]
                 [org.clojure/core.memoize "0.5.8"]
                 [org.apache.commons/commons-math3 "3.6.1"]
                 [bozo/bozo "0.1.1"]
                 [colt "1.2.0"]
                 [net.mikera/core.matrix "0.49.0"]
                 [net.mikera/core.matrix.stats "0.7.0"]
                 [net.mikera/vectorz-clj "0.43.1"]
                 [org.clojure/tools.namespace "0.2.11"]
                 [com.taoensso/tufte "1.0.0-RC2"]])<|MERGE_RESOLUTION|>--- conflicted
+++ resolved
@@ -1,8 +1,4 @@
-<<<<<<< HEAD
-(defproject deodorant "0.1.1-SNAPSHOT"
-=======
-(defproject deodorant "0.1.0"
->>>>>>> 756735bf
+(defproject deodorant "0.1.1"
   :description "Deodorant: Solving the problems of Bayesian Optimization"
   :url "http://github.com/probprog/deodorant"
   :license {:name "GNU General Public License Version 3"
